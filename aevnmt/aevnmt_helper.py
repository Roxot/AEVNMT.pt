--- conflicted
+++ resolved
@@ -50,13 +50,13 @@
             embedder=src_embedder,
             sos_idx=vocab_src[SOS_TOKEN],
             eos_idx=vocab_src[EOS_TOKEN],
-            latent_size=hparams.latent.size,
-            hidden_size=hparams.hidden.size,
+            latent_size=hparams.prior.latent_size,
+            hidden_size=hparams.gen.lm.rnn.hidden_size,
             dropout=hparams.dropout,
-            num_layers=hparams.dec.num_layers,
-            cell_type=hparams.cell_type,
-            tied_embeddings=hparams.emb.tied,
-            feed_z=hparams.feed_z,
+            num_layers=hparams.gen.lm.rnn.num_layers,
+            cell_type=hparams.gen.lm.rnn.cell_type,
+            tied_embeddings=hparams.gen.lm.tied_embeddings,
+            feed_z=hparams.gen.lm.feed_z,
             gate_z=False  # TODO implement
         )
     elif hparams.lm.style == "transformer":
@@ -133,10 +133,10 @@
             tgt_eos_idx=vocab_tgt[EOS_TOKEN],
             encoder=encoder,
             decoder=decoder,
-            latent_size=hparams.latent.size,
+            latent_size=hparams.prior.latent_size,
             dropout=hparams.dropout,
-            feed_z=hparams.feed_z,
-            tied_embeddings=hparams.emb.tied
+            feed_z=hparams.gen.tm.dec.feed_z,
+            tied_embeddings=hparams.gen.tm.dec.tied_embeddings
         )
 
     return translation_model
@@ -187,20 +187,6 @@
             conditioning_context=hparams.inf.conditioning,
             embedder_x=src_embedder,
             embedder_y=tgt_embedder,
-<<<<<<< HEAD
-            hidden_size=hparams.hidden.size,
-            rnn_bidirectional=hparams.bidirectional,
-            rnn_num_layers=hparams.enc.num_layers,
-            rnn_cell_type=hparams.cell_type,
-            transformer_heads=hparams.transformer.heads,
-            transformer_layers=hparams.enc.num_layers,
-            transformer_hidden=hparams.transformer.hidden,
-            nli_shared_size=hparams.emb.size,
-            nli_max_distance=20, # TODO: generalise
-            dropout=hparams.dropout,
-            composition="maxpool" if hparams.max_pooling_states else "avg")
-        if len(latent_sizes) != len(hparams.posterior.type.split(";")):
-=======
             hidden_size=hparams.inf.rnn.hidden_size,
             rnn_bidirectional=hparams.inf.rnn.bidirectional,
             rnn_num_layers=hparams.inf.rnn.num_layers,
@@ -209,10 +195,9 @@
             transformer_layers=hparams.inf.transformer.num_layers,
             nli_shared_size=hparams.emb.size,
             nli_max_distance=20,  # TODO: generalise
-            dropout=hparams.dropout, 
+            dropout=hparams.dropout,
             composition=hparams.inf.composition)
         if len(latent_sizes) != len(hparams.posterior.family.split(";")):
->>>>>>> f9c25c7f
             raise ValueError("You need as many posteriors as you have priors")
         conditioners = []
         for family, latent_size in zip(hparams.posterior.family.split(";"), latent_sizes):
@@ -307,47 +292,13 @@
     src_embedder = torch.nn.Embedding(vocab_src.size(), hparams.emb.size, padding_idx=vocab_src[PAD_TOKEN])
     tgt_embedder = torch.nn.Embedding(vocab_tgt.size(), hparams.emb.size, padding_idx=vocab_tgt[PAD_TOKEN])
     
-<<<<<<< HEAD
     language_model = create_language_model(vocab_src, src_embedder, hparams)
-=======
-    language_model = CorrelatedCategoricalsLM(
-        embedder=src_embedder,
-        sos_idx=vocab_src[SOS_TOKEN],
-        eos_idx=vocab_src[EOS_TOKEN],
-        latent_size=hparams.prior.latent_size,
-        hidden_size=hparams.gen.lm.rnn.hidden_size,
-        dropout=hparams.dropout,
-        num_layers=hparams.gen.lm.rnn.num_layers,
-        cell_type=hparams.gen.lm.rnn.cell_type,
-        tied_embeddings=hparams.gen.lm.tied_embeddings,
-        feed_z=hparams.gen.lm.feed_z,
-        gate_z=False  # TODO implement
-    )
->>>>>>> f9c25c7f
     
     # Auxiliary generative components
     aux_lms = create_aux_language_models(vocab_src, src_embedder, hparams)
     aux_tms = create_aux_translation_models(src_embedder, tgt_embedder, hparams)
     
-<<<<<<< HEAD
     translation_model = create_translation_model(vocab_tgt, src_embedder, tgt_embedder, hparams)
-=======
-    encoder = create_encoder(hparams)
-    attention = create_attention(hparams)
-    decoder = create_decoder(attention, hparams)
-    translation_model = AttentionBasedTM(
-        src_embedder=src_embedder,
-        tgt_embedder=tgt_embedder,
-        tgt_sos_idx=vocab_tgt[SOS_TOKEN],
-        tgt_eos_idx=vocab_tgt[EOS_TOKEN],
-        encoder=encoder,
-        decoder=decoder,
-        latent_size=hparams.prior.latent_size,
-        dropout=hparams.dropout,
-        feed_z=hparams.gen.tm.dec.feed_z,
-        tied_embeddings=hparams.gen.tm.dec.tied_embeddings
-    )
->>>>>>> f9c25c7f
    
     priors = []
     n_priors = len(hparams.prior.family.split(";"))
@@ -544,55 +495,14 @@
             encoder_outputs, encoder_final = model.translation_model.encode(x_in, seq_len_x, z)
             hidden = model.translation_model.init_decoder(encoder_outputs, encoder_final, z)
 
-<<<<<<< HEAD
         if hparams.dec.sample:
             raw_hypothesis = model.translation_model.sample(x_in, seq_mask_x, seq_len_x, z,
-               max_len=hparams.dec.max_length, greedy=False)
-            # raw_hypothesis = sampling_decode(
-            #     model.translation_model.decoder, 
-            #     model.translation_model.tgt_embed,
-            #     model.translation_model.generate, hidden,
-            #     encoder_outputs, encoder_final,
-            #     seq_mask_x, vocab_tgt[SOS_TOKEN], vocab_tgt[EOS_TOKEN],
-            #     vocab_tgt[PAD_TOKEN], hparams.dec.max_length,
-            #     z if hparams.feed_z else None)
+               max_len=hparams.decoding.max_length, greedy=False)
+
         elif hparams.beam_width <= 1:
             raw_hypothesis = model.translation_model.sample(x_in, seq_mask_x, seq_len_x, z,
-               max_len=hparams.dec.max_length, greedy=True)
-            # raw_hypothesis = greedy_decode(
-            #     model.translation_model.decoder, 
-            #     model.translation_model.tgt_embed,
-            #     model.translation_model.generate, hidden,
-            #     encoder_outputs, encoder_final,
-            #     seq_mask_x, vocab_tgt[SOS_TOKEN], vocab_tgt[EOS_TOKEN],
-            #     vocab_tgt[PAD_TOKEN], hparams.dec.max_length,
-            #     z if hparams.feed_z else None)
-=======
-        if hparams.decoding.sample:
-            # TODO: we could use the new version below
-            #raw_hypothesis = model.translation_model.sample(x_in, seq_mask_x, seq_len_x, z, 
-            #    max_len=hparams.decoding.max_length, greedy=False)
-            raw_hypothesis = sampling_decode(
-                model.translation_model.decoder, 
-                model.translation_model.tgt_embed,
-                model.translation_model.generate, hidden,
-                encoder_outputs, encoder_final,
-                seq_mask_x, vocab_tgt[SOS_TOKEN], vocab_tgt[EOS_TOKEN],
-                vocab_tgt[PAD_TOKEN], hparams.decoding.max_length,
-                z if hparams.gen.tm.dec.feed_z else None)
-        elif hparams.decoding.beam_width <= 1:
-            # TODO: we could use the new version below
-            #raw_hypothesis = model.translation_model.sample(x_in, seq_mask_x, seq_len_x, z, 
-            #    max_len=hparams.decoding.max_length, greedy=True)
-            raw_hypothesis = greedy_decode(
-                model.translation_model.decoder, 
-                model.translation_model.tgt_embed,
-                model.translation_model.generate, hidden,
-                encoder_outputs, encoder_final,
-                seq_mask_x, vocab_tgt[SOS_TOKEN], vocab_tgt[EOS_TOKEN],
-                vocab_tgt[PAD_TOKEN], hparams.decoding.max_length,
-                z if hparams.gen.tm.dec.feed_z else None)
->>>>>>> f9c25c7f
+               max_len=hparams.decoding.max_length, greedy=True)
+
         else:
             raw_hypothesis = beam_search(
                 model.translation_model.decoder, 
