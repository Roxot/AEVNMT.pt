import numpy as np
from typing import Dict
from itertools import chain

import torch
import torch.nn as nn
import torch.nn.functional as F
from torch.distributions import Distribution, Categorical 

from aevnmt.dist import PriorLayer, get_named_params

from .generative import GenerativeLM, GenerativeTM
from .inference import InferenceModel


class AEVNMT(nn.Module):

    def __init__(self, latent_size, src_embedder, tgt_embedder, 
            language_model: GenerativeLM, translation_model: GenerativeTM, inference_model: InferenceModel,
<<<<<<< HEAD
            prior: PriorLayer, 
            dropout, tied_embeddings,
            feed_z=False,  
=======
            dropout, tied_embeddings, prior_family: str, prior_params: list, 
            feed_z=False,  mdr=-1.,
>>>>>>> 38321f1a
            aux_lms: Dict[str, GenerativeLM]=dict(), aux_tms: Dict[str, GenerativeTM]=dict(),
            mixture_likelihood=False, mixture_likelihood_dir_prior=0.0):
        super().__init__()
        self.src_embedder = src_embedder
        self.tgt_embedder = tgt_embedder
        self.latent_size = latent_size
        self.language_model = language_model
        self.translation_model = translation_model
        self.inference_model = inference_model

        self.mixture_likelihood = mixture_likelihood
        self.mixture_likelihood_dir_prior = mixture_likelihood_dir_prior
        # Auxiliary LMs and TMs
        self.aux_lms = nn.ModuleDict(aux_lms)
        self.aux_tms = nn.ModuleDict(aux_tms)

        self.mdr = mdr
        if mdr > 0.:
            self.mdr_lag_weight = torch.nn.Parameter(torch.tensor([1.]))

        # This is done because the location and scale of the prior distribution are not considered
        # parameters, but are rather constant. Registering them as buffers still makes sure that
        # they will be moved to the appropriate device on which the model is run.
        self.prior = prior

    def inference_parameters(self):
        return self.inference_model.parameters()

    def embedding_parameters(self):
        return chain(self.src_embedder.parameters(), self.tgt_embedder.parameters())

    def generative_parameters(self):
        return chain(self.lm_parameters(), self.tm_parameters(), self.aux_lm_parameters(), self.aux_tm_parameters())

    def aux_lm_parameters(self):
        return chain(*[model.parameters() for model in self.aux_lms.values()])
    
    def aux_tm_parameters(self):
        return chain(*[model.parameters() for model in self.aux_tms.values()])

    def lm_parameters(self):
        return chain(self.src_embedder.parameters(), self.language_model.parameters())  

    def tm_parameters(self):
        return chain(self.tgt_embedder.parameters(), self.translation_model.parameters())
   
    def lagrangian_parameters(self):
        if self.mdr > 0.:
            return [self.mdr_lag_weight]
        else:
            return None

    def approximate_posterior(self, x, seq_mask_x, seq_len_x, y, seq_mask_y, seq_len_y):
        """
        Returns an approximate posterior distribution q(z|x, y).
        """
        return self.inference_model(x, seq_mask_x, seq_len_x, y, seq_mask_y, seq_len_y)

    def src_embed(self, x):
        x_embed = self.src_embedder(x)
        x_embed = self.dropout_layer(x_embed)
        return x_embed

    def tgt_embed(self, y):
        y_embed = self.tgt_embedder(y)
        y_embed = self.dropout_layer(y_embed)
        return y_embed

    def forward(self, x, seq_mask_x, seq_len_x, y, z):
        """
        Run all components of the model and return parameterised distributions.

        Returns:
            tm_likelihood: Categorical distributions Y_j|x,z, y_{<j} with shape [B, Ty, Vy]
            lm_likelihood: Categorical distributions X_i|z,x_{<i} with shape [B, Tx, Vx]
            state: a dictionary with information from decoders' forward passes (e.g. `att_weights`)
            aux_lm_likelihoods: dictionary mapping auxiliary LMs to their parameterised distributions
            aux_tm_likelihoods: dictionary mapping auxiliary TMs to their parameterised distributions
        """
        state = dict()
        lm_likelihood = self.language_model(x, z, state)
        tm_likelihood = self.translation_model(x, seq_mask_x, seq_len_x, y, z, state)

        # Obtain auxiliary X_i|z, x_{<i}
        aux_lm_likelihoods = dict()
        for aux_name, aux_decoder in self.aux_lms.items():
            aux_lm_likelihoods[aux_name] = aux_decoder(x, z)

        # Obtain auxiliary Y_j|z, x, y_{<j}
        aux_tm_likelihoods = dict()
        for aux_name, aux_decoder in self.aux_tms.items():
            aux_tm_likelihoods[aux_name] = aux_decoder(x, seq_mask_x, seq_len_x, y, z)

        return tm_likelihood, lm_likelihood, state, aux_lm_likelihoods, aux_tm_likelihoods

    def log_likelihood_tm(self, comp_name, likelihood: Distribution, y):
        return self.aux_tms[comp_name].log_prob(likelihood, y)
    
    def log_likelihood_lm(self, comp_name, likelihood: Distribution, x):
        return self.aux_lms[comp_name].log_prob(likelihood, x)

    def loss(self, tm_likelihood: Categorical, lm_likelihood: Categorical, targets_y, targets_x, qz: Distribution, 
<<<<<<< HEAD
            free_nats=0., KL_weight=1., reduction="mean", aux_lm_likelihoods=dict(), aux_tm_likelihoods=dict(), loss_cfg=set()):
=======
            free_nats=0., KL_weight=1., reduction="mean",
            aux_lm_likelihoods=dict(), aux_tm_likelihoods=dict()):
>>>>>>> 38321f1a
        """
        Computes an estimate of the negative evidence lower bound for the single sample of the latent
        variable that was used to compute the categorical parameters, and the distributions qz
        that the sample comes from.

        :param tm_likelihood: Categorical distributions from LM with shape [B, Ty, Vy]
        :param lm_likelihood: Categorical distributions from TM with shape [B, Tx, Vx]
        :param targets_y: target labels target sentence [B, T_y]
        :param targets_x: target labels source sentence [B, T_x]
        :param qz: distribution that was used to sample the latent variable.
        :param free_nats: KL = min(free_nats, KL)
        :param KL_weight: weight to multiply the KL with, applied after free_nats
        :param reduction: what reduction to apply, none ([B]), mean ([]) or sum ([])
        :param aux_lm_likelihoods: a dictionary with LM likelihoods
        :param aux_tm_likelihoods: a dictionary with TM likelihoods
        """
        # [B]
        tm_log_likelihood = self.translation_model.log_prob(tm_likelihood, targets_y)
        tm_loss = - tm_log_likelihood

        # [B]
        lm_log_likelihood = self.language_model.log_prob(lm_likelihood, targets_x)
        lm_loss = - lm_log_likelihood

        # Compute the KL divergence between the distribution used to sample z, and the prior
        # distribution.
        pz = self.prior()
        KL = torch.distributions.kl.kl_divergence(qz, pz)
        raw_KL = KL * 1

        if free_nats > 0:
            KL = torch.clamp(KL, min=free_nats)
        KL *= KL_weight

        out_dict = dict()
        out_dict['KL'] = KL
        out_dict['raw_KL'] = raw_KL
       
        # Alternative views of p(x|z)
        # [Cx, B]
        side_lm_likelihood = torch.zeros([len(aux_lm_likelihoods), KL.size(0)], dtype=KL.dtype, device=KL.device)
        for c, (aux_name, aux_likelihood) in enumerate(aux_lm_likelihoods.items()):
            out_dict['lm/' + aux_name] = self.log_likelihood_lm(aux_name, aux_likelihood, targets_x)
            side_lm_likelihood[c] = out_dict['lm/' + aux_name]
        # Alternative views of p(y|z,x)
        # [Cy, B]
        side_tm_likelihood = torch.zeros([len(aux_tm_likelihoods), KL.size(0)], dtype=KL.dtype, device=KL.device)
        for c, (aux_name, aux_likelihood) in enumerate(aux_tm_likelihoods.items()):
            out_dict['tm/' + aux_name] = self.log_likelihood_tm(aux_name, aux_likelihood, targets_y)
            side_tm_likelihood[c] = out_dict['tm/' + aux_name]

        if not self.mixture_likelihood:
            # ELBO
            #  E_q[ \log P(x|z,c=main) P(y|z,x,c=main)] - KL(q(z) || p(z)) 
            #  + E_q[\sum_{c not main} log P(x|z,c) + log P(y|z,x,c) ]
            # where the second row are heuristic side losses (we can think of it as multitask learning)
            elbo = tm_log_likelihood + lm_log_likelihood - KL
            # we sum the alternative views (as in multitask learning)
            aux_log_likelihood = side_lm_likelihood.sum(0) + side_tm_likelihood.sum(0)

            # main log-likelihoods
            out_dict['lm/main'] = lm_log_likelihood
            out_dict['tm/main'] = tm_log_likelihood
            
            if not loss_cfg:
                loss = - (elbo + aux_log_likelihood)
            else:
                loss = KL
                for name in loss_cfg:
                    if name in out_dict:
                        loss = loss - out_dict[name]
        else: 
            # ELBO uses mixture models for X|z and Y|z,x:
            #  E_q[ \log P(x|z) + \log P(y|z,x)] - KL(q(z) || p(z))
            #   where \log P(x|z)   = \log \sum_{c=1}^{Cy} w_c P(x|z,c)
            #   and   \log P(y|z,x) = \log \sum_{c=1}^{Cx} w_c P(y|z,x,c)
            Cx = len(aux_lm_likelihoods) + 1
            if self.mixture_likelihood_dir_prior == 0:
                wx = torch.full([KL.size(0), Cx], 1. / Cx, dtype=KL.dtype, device=KL.device).permute(1, 0)
            else:
                wx = torch.distributions.Dirichlet(
                    torch.full([KL.size(0), Cx], self.mixture_likelihood_dir_prior, 
                        dtype=KL.dtype, device=KL.device)).sample().permute(1, 0)
            # [Cx, B] -> [B]
            lm_mixture = (torch.cat([lm_log_likelihood.unsqueeze(0), side_lm_likelihood]) - torch.log(wx)).logsumexp(0)
            Cy = len(aux_tm_likelihoods) + 1
            if self.mixture_likelihood_dir_prior == 0:
                wy = torch.full([KL.size(0), Cy], 1. / Cy, dtype=KL.dtype, device=KL.device).permute(1, 0)
            else:
                wy = torch.distributions.Dirichlet(
                    torch.full([KL.size(0), Cy], self.mixture_likelihood_dir_prior, 
                        dtype=KL.dtype, device=KL.device)).sample().permute(1, 0)
            # [Cy, B] -> [B]
            tm_mixture = (torch.cat([tm_log_likelihood.unsqueeze(0), side_tm_likelihood]) - torch.log(wy)).logsumexp(0)
            elbo = lm_mixture + tm_mixture - KL
            loss = - elbo
            out_dict['lm/main'] = lm_mixture
            out_dict['tm/main'] = tm_mixture
            out_dict['lm/recurrent'] = lm_log_likelihood
            out_dict['tm/recurrent'] = tm_log_likelihood

        # Add MDR constraint.
        if self.mdr > 0.:
            constraint = self.mdr_lag_weight * (self.mdr - KL.mean()) 
            loss = loss + constraint

        # Return differently according to the reduction setting.
        if reduction == "mean":
            out_dict['loss'] = loss.mean()
        elif reduction == "sum":
            out_dict['loss'] = loss.sum()
        elif reduction == "none":
            out_dict['loss'] = loss
        else:
            raise Exception(f"Unknown reduction option {reduction}")

        return out_dict<|MERGE_RESOLUTION|>--- conflicted
+++ resolved
@@ -17,14 +17,10 @@
 
     def __init__(self, latent_size, src_embedder, tgt_embedder, 
             language_model: GenerativeLM, translation_model: GenerativeTM, inference_model: InferenceModel,
-<<<<<<< HEAD
             prior: PriorLayer, 
             dropout, tied_embeddings,
             feed_z=False,  
-=======
-            dropout, tied_embeddings, prior_family: str, prior_params: list, 
-            feed_z=False,  mdr=-1.,
->>>>>>> 38321f1a
+            mdr=-1.,
             aux_lms: Dict[str, GenerativeLM]=dict(), aux_tms: Dict[str, GenerativeTM]=dict(),
             mixture_likelihood=False, mixture_likelihood_dir_prior=0.0):
         super().__init__()
@@ -127,12 +123,7 @@
         return self.aux_lms[comp_name].log_prob(likelihood, x)
 
     def loss(self, tm_likelihood: Categorical, lm_likelihood: Categorical, targets_y, targets_x, qz: Distribution, 
-<<<<<<< HEAD
             free_nats=0., KL_weight=1., reduction="mean", aux_lm_likelihoods=dict(), aux_tm_likelihoods=dict(), loss_cfg=set()):
-=======
-            free_nats=0., KL_weight=1., reduction="mean",
-            aux_lm_likelihoods=dict(), aux_tm_likelihoods=dict()):
->>>>>>> 38321f1a
         """
         Computes an estimate of the negative evidence lower bound for the single sample of the latent
         variable that was used to compute the categorical parameters, and the distributions qz
